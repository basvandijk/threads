name:          threads
version:       0.5.0.1
cabal-version: >= 1.9.2
build-type:    Custom
stability:     experimental
author:        Bas van Dijk <v.dijk.bas@gmail.com>
               Roel van Dijk <vandijk.roel@gmail.com>
maintainer:    Bas van Dijk <v.dijk.bas@gmail.com>
               Roel van Dijk <vandijk.roel@gmail.com>
copyright:     2010–2012 Bas van Dijk & Roel van Dijk
license:       BSD3
license-file:  LICENSE
homepage:      https://github.com/basvandijk/threads
bug-reports:   https://github.com/basvandijk/threads/issues
category:      Concurrency
synopsis:      Fork threads and wait for their result
description:   This package provides functions to fork threads and
               wait for their result, whether it's an exception or a
               normal value.
               .
               Besides waiting for the termination of a single thread
               this packages also provides functions to wait for a
               group of threads to terminate.
               .
               This package is similar to the
	       @threadmanager@, @async@ and @spawn@ packages.
	       The advantages of this package are:
               .
               * Simpler API.
               .
               * More efficient in both space and time.
               .
               * No space-leak when forking a large number of threads.
               .
               * Correct handling of asynchronous exceptions.
               .
               * GHC specific functionality like @forkOn@ and @forkIOWithUnmask@.

extra-source-files: README.markdown

source-repository head
  Type: git
  Location: git://github.com/basvandijk/threads.git

-------------------------------------------------------------------------------

library
  build-depends: base                 >= 4.4   && < 4.7
               , base-unicode-symbols >= 0.1.1 && < 0.3
               , stm                  >= 2.1   && < 2.5
  exposed-modules: Control.Concurrent.Thread
                 , Control.Concurrent.Thread.Group
  other-modules:   Control.Concurrent.Raw
  ghc-options: -Wall

-------------------------------------------------------------------------------

test-suite test-threads
  type:           exitcode-stdio-1.0
  hs-source-dirs: test
  main-is:        test.hs
  ghc-options:    -Wall -threaded

  build-depends: threads
               , base                 >= 4.4   && < 4.7
               , base-unicode-symbols >= 0.1.1 && < 0.3
               , stm                  >= 2.1   && < 2.5
               , concurrent-extra     >= 0.5.1 && < 0.8
               , HUnit                >= 1.2.2 && < 1.3
<<<<<<< HEAD
               , test-framework       >= 0.2.4 && < 0.7
               , test-framework-hunit >= 0.2.4 && < 0.3
=======
               , test-framework       >= 0.2.4 && < 0.9
               , test-framework-hunit >= 0.2.4 && < 0.4
>>>>>>> 31d8a4f3
<|MERGE_RESOLUTION|>--- conflicted
+++ resolved
@@ -67,10 +67,5 @@
                , stm                  >= 2.1   && < 2.5
                , concurrent-extra     >= 0.5.1 && < 0.8
                , HUnit                >= 1.2.2 && < 1.3
-<<<<<<< HEAD
-               , test-framework       >= 0.2.4 && < 0.7
-               , test-framework-hunit >= 0.2.4 && < 0.3
-=======
                , test-framework       >= 0.2.4 && < 0.9
-               , test-framework-hunit >= 0.2.4 && < 0.4
->>>>>>> 31d8a4f3
+               , test-framework-hunit >= 0.2.4 && < 0.4